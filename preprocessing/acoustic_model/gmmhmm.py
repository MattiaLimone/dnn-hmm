import pickle
from typing import final, Union
import numpy as np
<<<<<<< HEAD
from sequentia.classifiers.hmm import GMMHMM
=======
from sequentia.classifiers import GMMHMM
>>>>>>> 95d8abb2
from tqdm.auto import tqdm
from preprocessing.utils import TRAIN_PERCENTAGE

N_STATES: final = 2
N_MIX: final = 2
N_ITER: final = 10


def gmm_hmm_grid_search(X: np.ndarray, sequence_lengths: np.ndarray = None, min_state_number: int = 1,
                        max_state_number: int = 10, min_mix_number: int = 1, max_mix_number: int = 7,
                        min_iter_number: int = 10, max_iter_number: int = 11,
                        verbose: bool = False) -> (GMMHMM, list, float):
    """
    Perform grid search to fit the best GMM-HMM model on a given speaker's audio set

    :param X: A Numpy Array. The concatenated array of the MFCCs extracted by all speaker's audio frames
    :param sequence_lengths: A Numpy Array. The array of concatenated audio sequences
    :param min_state_number: An integer. The minimum number of states for grid search
    :param max_state_number: An integer. The maximum number of states for grid search
    :param min_mix_number: An integer. The minimum number of Gaussian Mixtures for grid search
    :param max_mix_number: An integer. The maximum number of Gaussian Mixtures for grid search
    :param min_iter_number: An integer. The minimum number of iterations for grid search
    :param max_iter_number: An integer. The maximum number of iterations for grid search
    :param verbose: if true, function logs info about each trained model
    :return: trained GMM-HMM model representing the speaker's audio, the params used to train the model,
            the score of the best model found.
    """
    if min_state_number > max_state_number:
        raise ValueError("Minimum state number must be less than or equal to maximum state number!")
    if min_mix_number > max_mix_number:
        raise ValueError("Minimum Gaussian mixture number must be less than or equal to "
                         "maximum Gaussian mixture number!")
    if min_iter_number > max_iter_number:
        raise ValueError("Minimum iterations number must be less than or equal to maximum iterations number!")
    if min_iter_number <= 0:
        raise ValueError("Minimum iterations number must be strictly positive.")
    if max_iter_number <= 0:
        raise ValueError("Maximum iterations number must be strictly positive.")
    if min_state_number <= 0:
        raise ValueError("Minimum states number must be strictly positive.")
    if max_state_number <= 0:
        raise ValueError("Maximum states number must be strictly positive.")
    if min_mix_number <= 0:
        raise ValueError("Minimum Gaussian mixture number must be strictly positive.")
    if max_state_number <= 0:
        raise ValueError("Maximum Gaussian mixture number must be strictly positive.")

    n_audio_train = int(len(sequence_lengths) * TRAIN_PERCENTAGE)
    training_set_end = np.sum(sequence_lengths[:n_audio_train])
    train_set_grid_search = X[:training_set_end]
    validation_set_grid_search = X[training_set_end:]

    best_model_score = None
    best_model_params = {"n_state": None, "n_mix": None, "n_iter": None}
    best_model_grid = None
    for n_state in tqdm(range(min_state_number, max_state_number + 1)):
        for n_mix in range(min_mix_number, max_mix_number + 1):
            for n_iter in range(min_iter_number, max_iter_number + 1):
                model = GMMHMM(
                    n_components=n_state,
                    covariance_type='diag',
                    n_iter=n_iter,
                    n_mix=n_mix
                )
                model.fit(train_set_grid_search, sequence_lengths[:n_audio_train])
                score = model.score(validation_set_grid_search, sequence_lengths[n_audio_train:])

                if verbose:
                    print("\n\nn_mix: " + str(n_mix) + " n_state: " + str(n_state) + " n_iter: " + str(n_iter))
                    print("score: " + str(score))

                if best_model_score is None or best_model_score < score:
                    best_model_params["n_state"] = n_state
                    best_model_params["n_mix"] = n_mix
                    best_model_params["n_iter"] = n_iter
                    best_model_score = score
                    best_model_grid = model
    '''
    grid_searcher = skl.model_selection.GridSearchCV(
        estimator=GMMHMM(),
        param_grid={
            "n_components": [min_state_number, max_state_number],
            "n_mix": [min_mix_number, max_mix_number],
            "n_iter": [min_iter_number, max_iter_number]
        },
        n_jobs=max_processors,
        verbose=verbose
    )

    grid_searcher.fit(X, lengths=sequence_lengths)
    return grid_searcher.best_estimator_, grid_searcher.best_score_, grid_searcher.best_params_
    '''
    return best_model_grid, best_model_params, best_model_score


<<<<<<< HEAD
def generate_acoustic_model(X: np.ndarray, label: Union[str, Union[int, float, np.number]], n_states: int = N_STATES,
                            n_mix: int = N_MIX) -> (GMMHMM, list):
=======
def generate_acoustic_model(X: np.ndarray, label: str, n_components: int = N_COMPONENTS,
                            n_mix: int = N_MIX, n_iter: int = N_ITER) -> (GMMHMM, list):
>>>>>>> 95d8abb2
    """
    Fits an acoustic GMM-HMM model on the given audio, which gives a statistical representation of the speaker's audios
    features that can be used in speaker identification context.
    :param X: A Numpy Array containing the audio features extracted by all speaker's audio frames.
    :param label: A string or numeric used as label for the model, corresponding to the class being represented.
    :param n_states: An integer. The number of HMM model states.
    :param n_mix: An integer. The number of GMM mixtures for each HMM state.
    :return: trained GMM-HMM model representing the speaker's audio, a list containing the viterbi-calculated most
             likely state sequence for each audio x in X (i.e. GMM-HMM state sequence y that maximizes P(y | x))
             audio in X.
    """
    if n_states < 0:
        raise ValueError("Components number must be positive.")
    if n_mix < 0:
        raise ValueError("The number of Gaussian mixtures  must be positive.")

    # Train the GMM-HMM model on the given audios
<<<<<<< HEAD
    model = GMMHMM(label=label, n_states=n_states, n_components=n_mix, covariance_type='diag', topology='ergodic')
    model.set_random_initial()
    model.set_random_transitions()
    model.fit(list(X))

    audios_states = []

    # For each audio, apply the viterbi algorithm to get the most likely state sequence and add it to the return list
    for i in range(0, X.shape[0]):
        audio = X[i]
        log_prob, audio_states = model.model.decode(audio, algorithm='viterbi')
        audios_states.append(audio_states)
=======
    model = GMMHMM(label=label, n_states= n_components, n_components=n_mix, covariance_type='diag', topology='ergodic')
    model.set_random_initial()
    model.set_random_transitions()
    # model.transmat_ = np.array([1/n_components for _ in range(n_components)])
    # model.startprob_ = np.array([1/n_components for _ in range(n_components)])

    model.fit(list(X))

    audios_states = []
    sequence_start = 0

    """
    # For each audio, apply the viterbi algorithm to get the most likely state sequence and add it to the return list
    for sequence_length in sequence_lengths:
        sequence_end = sequence_length + sequence_start
        audio = X[sequence_start:sequence_end]
        log_prob, audio_states = model.model.decode(audio, algorithm='viterbi')
        audios_states.append(audio_states)
        sequence_start = sequence_end
    """

    for i in range(0, X.shape[0]):
        audio = X[i]
        log_prob, audio_states = model.model.decode(audio, algorithm='viterbi')
        audios_states.append(audio_states)
>>>>>>> 95d8abb2

    return model, audios_states


def save_acoustic_model(model: GMMHMM, path: str):
    """
    This function takes in input a GMMHMM acoustic model and a path. This function save the given
    acoustic model in the given path

    :param model: GMMHMM acoustic model to save
    :param path: path where input model will be saved
    """
    with open(path, "wb") as file:
        pickle.dump(model, file, protocol=pickle.HIGHEST_PROTOCOL)


def load_acoustic_model(path: str) -> GMMHMM:
    """
    This function load an acoustic model from a given path and return it.
    :param path: path wher GMMHMM is located
    :return: GMMHMM acoustic model
    """
    with open(path, "rb") as file:
        gmm_hmm = pickle.load(file)
        return gmm_hmm<|MERGE_RESOLUTION|>--- conflicted
+++ resolved
@@ -1,15 +1,10 @@
-import pickle
-from typing import final, Union
+from typing import final
 import numpy as np
-<<<<<<< HEAD
-from sequentia.classifiers.hmm import GMMHMM
-=======
 from sequentia.classifiers import GMMHMM
->>>>>>> 95d8abb2
 from tqdm.auto import tqdm
 from preprocessing.utils import TRAIN_PERCENTAGE
 
-N_STATES: final = 2
+N_COMPONENTS: final = 2
 N_MIX: final = 2
 N_ITER: final = 10
 
@@ -101,44 +96,31 @@
     return best_model_grid, best_model_params, best_model_score
 
 
-<<<<<<< HEAD
-def generate_acoustic_model(X: np.ndarray, label: Union[str, Union[int, float, np.number]], n_states: int = N_STATES,
-                            n_mix: int = N_MIX) -> (GMMHMM, list):
-=======
 def generate_acoustic_model(X: np.ndarray, label: str, n_components: int = N_COMPONENTS,
                             n_mix: int = N_MIX, n_iter: int = N_ITER) -> (GMMHMM, list):
->>>>>>> 95d8abb2
     """
     Fits an acoustic GMM-HMM model on the given audio, which gives a statistical representation of the speaker's audios
-    features that can be used in speaker identification context.
-    :param X: A Numpy Array containing the audio features extracted by all speaker's audio frames.
-    :param label: A string or numeric used as label for the model, corresponding to the class being represented.
-    :param n_states: An integer. The number of HMM model states.
-    :param n_mix: An integer. The number of GMM mixtures for each HMM state.
+    MFCCs that can be used in speaker identification context.
+
+    :param X: A Numpy Array. The concatenated array of the MFCCs extracted by all speaker's audio frames
+    :param sequence_lengths: A Numpy Array. The array containing the frame number of each audio in X
+    :param n_components: An integer. The number of HMM model states
+    :param n_mix: An integer. The number of GMM mixtures for each HMM state
+    :param n_iter: An integer. The max number of iterations of the EM algorithm used to train GMM-HMM model
     :return: trained GMM-HMM model representing the speaker's audio, a list containing the viterbi-calculated most
              likely state sequence for each audio x in X (i.e. GMM-HMM state sequence y that maximizes P(y | x))
              audio in X.
     """
-    if n_states < 0:
+    if n_components < 0:
         raise ValueError("Components number must be positive.")
     if n_mix < 0:
         raise ValueError("The number of Gaussian mixtures  must be positive.")
+    if n_iter < 0:
+        raise ValueError("The number of iterations must be positive.")
 
+    # print(sequence_lengths)
+    X = X.astype(np.longfloat)
     # Train the GMM-HMM model on the given audios
-<<<<<<< HEAD
-    model = GMMHMM(label=label, n_states=n_states, n_components=n_mix, covariance_type='diag', topology='ergodic')
-    model.set_random_initial()
-    model.set_random_transitions()
-    model.fit(list(X))
-
-    audios_states = []
-
-    # For each audio, apply the viterbi algorithm to get the most likely state sequence and add it to the return list
-    for i in range(0, X.shape[0]):
-        audio = X[i]
-        log_prob, audio_states = model.model.decode(audio, algorithm='viterbi')
-        audios_states.append(audio_states)
-=======
     model = GMMHMM(label=label, n_states= n_components, n_components=n_mix, covariance_type='diag', topology='ergodic')
     model.set_random_initial()
     model.set_random_transitions()
@@ -164,29 +146,5 @@
         audio = X[i]
         log_prob, audio_states = model.model.decode(audio, algorithm='viterbi')
         audios_states.append(audio_states)
->>>>>>> 95d8abb2
 
-    return model, audios_states
-
-
-def save_acoustic_model(model: GMMHMM, path: str):
-    """
-    This function takes in input a GMMHMM acoustic model and a path. This function save the given
-    acoustic model in the given path
-
-    :param model: GMMHMM acoustic model to save
-    :param path: path where input model will be saved
-    """
-    with open(path, "wb") as file:
-        pickle.dump(model, file, protocol=pickle.HIGHEST_PROTOCOL)
-
-
-def load_acoustic_model(path: str) -> GMMHMM:
-    """
-    This function load an acoustic model from a given path and return it.
-    :param path: path wher GMMHMM is located
-    :return: GMMHMM acoustic model
-    """
-    with open(path, "rb") as file:
-        gmm_hmm = pickle.load(file)
-        return gmm_hmm+    return model, audios_states
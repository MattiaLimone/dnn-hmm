--- conflicted
+++ resolved
@@ -1,25 +1,18 @@
 from typing import final
 import numpy as np
 import torch
-<<<<<<< HEAD
-import lpctorch
-
-LPCC_NUM_DEFAULT: final = 13
-_FRAME_DURATION: final = .016
-_FRAME_OVERLAP: final = 0.5
-=======
 from lpctorch import LPCCoefficients
 
 
 LPCC_NUM_DEFAULT: final = 13
 _FRAME_DURATION: final = .016
 _FRAME_OVERLAP: final = .5
->>>>>>> 95d8abb2
 
 
 def extract_lpccs(signal: np.ndarray, sr: int, n_lpcc: int = LPCC_NUM_DEFAULT) -> np.ndarray:
     """
         Extracts LPCCs for each frame of the given audio.
+
         :param signal: A Numpy Array. 1 x N audio signal to extract LPCCs from.
         :param sr: An integer. The sample rate of audio file to construct audio frames.
         :param n_lpcc: An integer. The number of LPCCs to compute (default LPCC_NUM_DEFAULT)
@@ -33,35 +26,21 @@
     if n_lpcc <= 0:
         raise ValueError("Number of LPCCs must be strictly positive")
 
-<<<<<<< HEAD
-    # Convert input signal from numpy array to PyTorch tensor
-=======
 
->>>>>>> 95d8abb2
     signal = torch.from_numpy(signal.reshape(-1, 1).transpose())
 
     # lpccs = lpcc(sig=signal, fs=sr, num_ceps=n_lpcc, win_type="hamming", lifter=_LIFTER, normalize=_NORMALIZE)
 
-<<<<<<< HEAD
-    # Extract LPCCs using LPCTorch library
-    lpc_prep = lpctorch.LPCCoefficients(
-=======
     lpc_prep = LPCCoefficients(
->>>>>>> 95d8abb2
         sr,
         _FRAME_DURATION,
         _FRAME_OVERLAP,
         order=(n_lpcc - 1)
     )
-<<<<<<< HEAD
-    alphas = lpc_prep(signal)
-    alphas = alphas.cpu().detach().numpy()
-=======
 
     alphas = lpc_prep(signal)
     alphas = alphas.cpu().detach().numpy()
 
->>>>>>> 95d8abb2
     lpccs = alphas[0]
 
     return lpccs